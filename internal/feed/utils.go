--- conflicted
+++ resolved
@@ -79,12 +79,13 @@
 	return values
 }
 
-<<<<<<< HEAD
+
 var urlSchemePattern = regexp.MustCompile(`^[a-z]+:\/\/`)
 
 func stripURLScheme(url string) string {
 	return urlSchemePattern.ReplaceAllString(url, "")
-=======
+}
+
 func limitStringLength(s string, max int) (string, bool) {
 	asRunes := []rune(s)
 
@@ -93,5 +94,4 @@
 	}
 
 	return s, false
->>>>>>> a5be460c
 }