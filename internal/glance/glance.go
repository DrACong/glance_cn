package glance

import (
	"bytes"
	"context"
	"fmt"
	"log/slog"
	"net/http"
	"path/filepath"
	"regexp"
	"strconv"
	"strings"
	"sync"
	"time"

	"github.com/glanceapp/glance/internal/assets"
	"github.com/glanceapp/glance/internal/widget"
)

var buildVersion = "dev"

var sequentialWhitespacePattern = regexp.MustCompile(`\s+`)

type Application struct {
	Version    string
	Config     Config
	slugToPage map[string]*Page
	widgetByID map[uint64]widget.Widget
}

type Theme struct {
	BackgroundColor          *widget.HSLColorField `yaml:"background-color"`
	PrimaryColor             *widget.HSLColorField `yaml:"primary-color"`
	PositiveColor            *widget.HSLColorField `yaml:"positive-color"`
	NegativeColor            *widget.HSLColorField `yaml:"negative-color"`
	Light                    bool                  `yaml:"light"`
	ContrastMultiplier       float32               `yaml:"contrast-multiplier"`
	TextSaturationMultiplier float32               `yaml:"text-saturation-multiplier"`
	CustomCSSFile            string                `yaml:"custom-css-file"`
}

type Server struct {
	Host       string    `yaml:"host"`
	Port       uint16    `yaml:"port"`
	AssetsPath string    `yaml:"assets-path"`
<<<<<<< HEAD
	BaseUrl    string    `yaml:"base-url"`
	StartedAt  time.Time `yaml:"-"`
=======
	AssetsHash string    `yaml:"-"`
	StartedAt  time.Time `yaml:"-"` // used in custom css file
>>>>>>> b365a03e
}

type Column struct {
	Size    string         `yaml:"size"`
	Widgets widget.Widgets `yaml:"widgets"`
}

type templateData struct {
	App  *Application
	Page *Page
}

type Page struct {
	Title                 string   `yaml:"name"`
	Slug                  string   `yaml:"slug"`
	Width                 string   `yaml:"width"`
	ShowMobileHeader      bool     `yaml:"show-mobile-header"`
	HideDesktopNavigation bool     `yaml:"hide-desktop-navigation"`
	Columns               []Column `yaml:"columns"`
	mu                    sync.Mutex
}

func (p *Page) UpdateOutdatedWidgets() {
	now := time.Now()

	var wg sync.WaitGroup
	context := context.Background()

	for c := range p.Columns {
		for w := range p.Columns[c].Widgets {
			widget := p.Columns[c].Widgets[w]

			if !widget.RequiresUpdate(&now) {
				continue
			}

			wg.Add(1)
			go func() {
				defer wg.Done()
				widget.Update(context)
			}()
		}
	}

	wg.Wait()
}

// TODO: fix, currently very simple, lots of uncovered edge cases
func titleToSlug(s string) string {
	s = strings.ToLower(s)
	s = sequentialWhitespacePattern.ReplaceAllString(s, "-")
	s = strings.Trim(s, "-")

	return s
}

func NewApplication(config *Config) (*Application, error) {
	if len(config.Pages) == 0 {
		return nil, fmt.Errorf("no pages configured")
	}

	app := &Application{
		Version:    buildVersion,
		Config:     *config,
		slugToPage: make(map[string]*Page),
		widgetByID: make(map[uint64]widget.Widget),
	}

	app.slugToPage[""] = &config.Pages[0]

	for p := range config.Pages {
		if config.Pages[p].Slug == "" {
			config.Pages[p].Slug = titleToSlug(config.Pages[p].Title)
		}

		app.slugToPage[config.Pages[p].Slug] = &config.Pages[p]

		for c := range config.Pages[p].Columns {
			for w := range config.Pages[p].Columns[c].Widgets {
				widget := config.Pages[p].Columns[c].Widgets[w]
				app.widgetByID[widget.GetID()] = widget
			}
		}
	}

	return app, nil
}

func (a *Application) HandlePageRequest(w http.ResponseWriter, r *http.Request) {
	page, exists := a.slugToPage[r.PathValue("page")]

	if !exists {
		a.HandleNotFound(w, r)
		return
	}

	pageData := templateData{
		Page: page,
		App:  a,
	}

	var responseBytes bytes.Buffer
	err := assets.PageTemplate.Execute(&responseBytes, pageData)

	if err != nil {
		w.WriteHeader(http.StatusInternalServerError)
		w.Write([]byte(err.Error()))
		return
	}

	w.Write(responseBytes.Bytes())
}

func (a *Application) HandlePageContentRequest(w http.ResponseWriter, r *http.Request) {
	page, exists := a.slugToPage[r.PathValue("page")]

	if !exists {
		a.HandleNotFound(w, r)
		return
	}

	pageData := templateData{
		Page: page,
	}

	page.mu.Lock()
	defer page.mu.Unlock()
	page.UpdateOutdatedWidgets()

	var responseBytes bytes.Buffer
	err := assets.PageContentTemplate.Execute(&responseBytes, pageData)

	if err != nil {
		w.WriteHeader(http.StatusInternalServerError)
		w.Write([]byte(err.Error()))
		return
	}

	w.Write(responseBytes.Bytes())
}

func (a *Application) HandleNotFound(w http.ResponseWriter, r *http.Request) {
	// TODO: add proper not found page
	w.WriteHeader(http.StatusNotFound)
	w.Write([]byte("Page not found"))
}

func FileServerWithCache(fs http.FileSystem, cacheDuration time.Duration) http.Handler {
	server := http.FileServer(fs)

	return http.HandlerFunc(func(w http.ResponseWriter, r *http.Request) {
		// TODO: fix always setting cache control even if the file doesn't exist
		w.Header().Set("Cache-Control", fmt.Sprintf("public, max-age=%d", int(cacheDuration.Seconds())))
		server.ServeHTTP(w, r)
	})
}

func (a *Application) HandleWidgetRequest(w http.ResponseWriter, r *http.Request) {
	widgetValue := r.PathValue("widget")

	widgetID, err := strconv.ParseUint(widgetValue, 10, 64)

	if err != nil {
		a.HandleNotFound(w, r)
		return
	}

	widget, exists := a.widgetByID[widgetID]

	if !exists {
		a.HandleNotFound(w, r)
		return
	}

	widget.HandleRequest(w, r)
}

func (a *Application) AssetPath(asset string) string {
	return "/static/" + a.Config.Server.AssetsHash + "/" + asset
}

func (a *Application) Serve() error {
	a.Config.Server.AssetsHash = assets.PublicFSHash

	// TODO: add gzip support, static files must have their gzipped contents cached
	// TODO: add HTTPS support
	mux := http.NewServeMux()

	mux.HandleFunc("GET /{$}", a.HandlePageRequest)
	mux.HandleFunc("GET /{page}", a.HandlePageRequest)

	mux.HandleFunc("GET /api/pages/{page}/content/{$}", a.HandlePageContentRequest)
	mux.HandleFunc("/api/widgets/{widget}/{path...}", a.HandleWidgetRequest)

	mux.Handle(
		fmt.Sprintf("GET /static/%s/{path...}", a.Config.Server.AssetsHash),
		http.StripPrefix("/static/"+a.Config.Server.AssetsHash, FileServerWithCache(http.FS(assets.PublicFS), 8*time.Hour)),
	)

	if a.Config.Server.AssetsPath != "" {
		absAssetsPath, err := filepath.Abs(a.Config.Server.AssetsPath)

		if err != nil {
			return fmt.Errorf("invalid assets path: %s", a.Config.Server.AssetsPath)
		}

		slog.Info("Serving assets", "path", absAssetsPath)
		assetsFS := FileServerWithCache(http.Dir(a.Config.Server.AssetsPath), 2*time.Hour)
		mux.Handle("/assets/{path...}", http.StripPrefix("/assets/", assetsFS))
	}

	server := http.Server{
		Addr:    fmt.Sprintf("%s:%d", a.Config.Server.Host, a.Config.Server.Port),
		Handler: mux,
	}

	a.Config.Server.StartedAt = time.Now()
<<<<<<< HEAD

	slog.Info("Starting server", "host", a.Config.Server.Host, "port", a.Config.Server.Port, "base url", a.Config.Server.BaseUrl)
=======
	slog.Info("Starting server", "host", a.Config.Server.Host, "port", a.Config.Server.Port)
>>>>>>> b365a03e
	return server.ListenAndServe()
}<|MERGE_RESOLUTION|>--- conflicted
+++ resolved
@@ -43,13 +43,9 @@
 	Host       string    `yaml:"host"`
 	Port       uint16    `yaml:"port"`
 	AssetsPath string    `yaml:"assets-path"`
-<<<<<<< HEAD
 	BaseUrl    string    `yaml:"base-url"`
-	StartedAt  time.Time `yaml:"-"`
-=======
 	AssetsHash string    `yaml:"-"`
 	StartedAt  time.Time `yaml:"-"` // used in custom css file
->>>>>>> b365a03e
 }
 
 type Column struct {
@@ -267,11 +263,7 @@
 	}
 
 	a.Config.Server.StartedAt = time.Now()
-<<<<<<< HEAD
-
 	slog.Info("Starting server", "host", a.Config.Server.Host, "port", a.Config.Server.Port, "base url", a.Config.Server.BaseUrl)
-=======
-	slog.Info("Starting server", "host", a.Config.Server.Host, "port", a.Config.Server.Port)
->>>>>>> b365a03e
+
 	return server.ListenAndServe()
 }